#!/usr/bin/env python3

import platform
import sys
import time
import torch
import shutil
import core.globals
import glob
import argparse
import multiprocessing as mp
import os
from pathlib import Path
import tkinter as tk
from tkinter import filedialog
from tkinter.filedialog import asksaveasfilename
from core.processor import process_video, process_img
from core.utils import is_img, detect_fps, set_fps, create_video, add_audio, extract_frames
from core.config import get_face
import webbrowser
import psutil
import cv2
import threading
from PIL import Image, ImageTk

pool = None
args = {}

parser = argparse.ArgumentParser()
parser.add_argument('-f', '--face', help='use this face', dest='source_img')
parser.add_argument('-t', '--target', help='replace this face', dest='target_path')
parser.add_argument('-o', '--output', help='save output to this file', dest='output_file')
parser.add_argument('--keep-fps', help='maintain original fps', dest='keep_fps', action='store_true', default=False)
parser.add_argument('--gpu', help='use gpu', dest='gpu', action='store_true', default=False)
parser.add_argument('--keep-frames', help='keep frames directory', dest='keep_frames', action='store_true', default=False)
<<<<<<< HEAD
parser.add_argument('--max-memory', help='set max memory', default=16, type=int)
=======
parser.add_argument('--cores', help='number of cores to use', dest='cores_count', type=int)
>>>>>>> e4f1d9aa

for name, value in vars(parser.parse_args()).items():
    args[name] = value

<<<<<<< HEAD
=======
if not args['cores_count']:
    args['cores_count'] = psutil.cpu_count()-1

>>>>>>> e4f1d9aa
sep = "/"
if os.name == "nt":
    sep = "\\"


def limit_resources():
    if args['max_memory'] >= 1:
        memory = args['max_memory'] * 1024 * 1024 * 1024
        if str(platform.system()).lower() == 'windows':
            import ctypes
            kernel32 = ctypes.windll.kernel32
            kernel32.SetProcessWorkingSetSize(-1, ctypes.c_size_t(memory), ctypes.c_size_t(memory))
        else:
            import resource
            resource.setrlimit(resource.RLIMIT_DATA, (memory, memory))


def pre_check():
    if sys.version_info < (3, 8):
        quit(f'Python version is not supported - please upgrade to 3.8 or higher')
    if not shutil.which('ffmpeg'):
        quit('ffmpeg is not installed!')
    if os.path.isfile('../inswapper_128.onnx'):
        quit('File "inswapper_128.onnx" does not exist!')
    if '--gpu' in sys.argv:
        CUDA_VERSION = torch.version.cuda
        CUDNN_VERSION = torch.backends.cudnn.version()

        if 'ROCMExecutionProvider' not in core.globals.providers:
            if not torch.cuda.is_available() or not CUDA_VERSION:
                quit("You are using --gpu flag but CUDA isn't available or properly installed on your system.")
            if CUDA_VERSION > '11.8':
                quit(f"CUDA version {CUDA_VERSION} is not supported - please downgrade to 11.8.")
            if CUDA_VERSION < '11.4':
                quit(f"CUDA version {CUDA_VERSION} is not supported - please upgrade to 11.8")
            if CUDNN_VERSION < 8220:
                quit(f"CUDNN version {CUDNN_VERSION} is not supported - please upgrade to 8.9.1")
            if CUDNN_VERSION > 8910:
                quit(f"CUDNN version {CUDNN_VERSION} is not supported - please downgrade to 8.9.1")
    else:
        core.globals.providers = ['CPUExecutionProvider']


def start_processing():
    start_time = time.time()
    if args['gpu']:
        process_video(args['source_img'], args["frame_paths"])
        end_time = time.time()
        print(flush=True)
        print(f"Processing time: {end_time - start_time:.2f} seconds", flush=True)
        return
    frame_paths = args["frame_paths"]
    n = len(frame_paths)//(args['cores_count'])
    processes = []
    for i in range(0, len(frame_paths), n):
        p = pool.apply_async(process_video, args=(args['source_img'], frame_paths[i:i+n],))
        processes.append(p)
    for p in processes:
        p.get()
    pool.close()
    pool.join()
    end_time = time.time()
    print(flush=True)
    print(f"Processing time: {end_time - start_time:.2f} seconds", flush=True)


def preview_image(image_path):
    img = Image.open(image_path)
    img = img.resize((180, 180), Image.ANTIALIAS)
    photo_img = ImageTk.PhotoImage(img)
    left_frame = tk.Frame(window)
    left_frame.place(x=60, y=100)
    img_label = tk.Label(left_frame, image=photo_img)
    img_label.image = photo_img
    img_label.pack()


def preview_video(video_path):
    cap = cv2.VideoCapture(video_path)
    if not cap.isOpened():
        print("Error opening video file")
        return
    ret, frame = cap.read()
    if ret:
        frame = cv2.cvtColor(frame, cv2.COLOR_BGR2RGB)
        img = Image.fromarray(frame)
        img = img.resize((180, 180), Image.ANTIALIAS)
        photo_img = ImageTk.PhotoImage(img)
        right_frame = tk.Frame(window)
        right_frame.place(x=360, y=100)
        img_label = tk.Label(right_frame, image=photo_img)
        img_label.image = photo_img
        img_label.pack()

    cap.release()


def select_face():
    args['source_img'] = filedialog.askopenfilename(title="Select a face")
    preview_image(args['source_img'])


def select_target():
    args['target_path'] = filedialog.askopenfilename(title="Select a target")
    threading.Thread(target=preview_video, args=(args['target_path'],)).start()


def toggle_fps_limit():
    args['keep_fps'] = limit_fps.get() != True


def toggle_keep_frames():
    args['keep_frames'] = keep_frames.get() != True


def save_file():
    filename, ext = 'output.mp4', '.mp4'
    if is_img(args['target_path']):
        filename, ext = 'output.png', '.png'
    args['output_file'] = asksaveasfilename(initialfile=filename, defaultextension=ext, filetypes=[("All Files","*.*"),("Videos","*.mp4")])


def status(string):
    if 'cli_mode' in args:
        print("Status: " + string)
    else:
        status_label["text"] = "Status: " + string
        window.update()


def start():
    print("DON'T WORRY. IT'S NOT STUCK/CRASHED.\n" * 5)
    if not args['source_img'] or not os.path.isfile(args['source_img']):
        print("\n[WARNING] Please select an image containing a face.")
        return
    elif not args['target_path'] or not os.path.isfile(args['target_path']):
        print("\n[WARNING] Please select a video/image to swap face in.")
        return
    if not args['output_file']:
        args['output_file'] = rreplace(args['target_path'], "/", "/swapped-", 1) if "/" in target_path else "swapped-"+target_path
    global pool
    pool = mp.Pool(args['cores_count'])
    target_path = args['target_path']
    test_face = get_face(cv2.imread(args['source_img']))
    if not test_face:
        print("\n[WARNING] No face detected in source image. Please try with another one.\n")
        return
    if is_img(target_path):
        process_img(args['source_img'], target_path, args['output_file'])
        status("swap successful!")
        return
    video_name = os.path.basename(target_path)
    video_name = os.path.splitext(video_name)[0]
    output_dir = os.path.join(os.path.dirname(target_path),video_name)
    Path(output_dir).mkdir(exist_ok=True)
    status("detecting video's FPS...")
    fps = detect_fps(target_path)
    if not args['keep_fps'] and fps > 30:
        this_path = output_dir + "/" + video_name + ".mp4"
        set_fps(target_path, this_path, 30)
        target_path, fps = this_path, 30
    else:
        shutil.copy(target_path, output_dir)
    status("extracting frames...")
    extract_frames(target_path, output_dir)
    args['frame_paths'] = tuple(sorted(
        glob.glob(output_dir + f"/*.png"),
        key=lambda x: int(x.split(sep)[-1].replace(".png", ""))
    ))
    status("swapping in progress...")
    start_processing()
    status("creating video...")
    create_video(video_name, fps, output_dir)
    status("adding audio...")
    add_audio(output_dir, target_path, args['keep_frames'], args['output_file'])
    save_path = args['output_file'] if args['output_file'] else output_dir + "/" + video_name + ".mp4"
    print("\n\nVideo saved as:", save_path, "\n\n")
    status("swap successful!")


if __name__ == "__main__":
    global status_label, window

    pre_check()
    limit_resources()

    if args['source_img']:
        args['cli_mode'] = True
        start()
        quit()
    window = tk.Tk()
    window.geometry("600x700")
    window.title("roop")
    window.configure(bg="#2d3436")
    window.resizable(width=False, height=False)

    # Contact information
    support_link = tk.Label(window, text="Donate to project <3", fg="#fd79a8", bg="#2d3436", cursor="hand2", font=("Arial", 8))
    support_link.place(x=180,y=20,width=250,height=30)
    support_link.bind("<Button-1>", lambda e: webbrowser.open("https://github.com/sponsors/s0md3v"))

    # Select a face button
    face_button = tk.Button(window, text="Select a face", command=select_face, bg="#2d3436", fg="#74b9ff", highlightthickness=4, relief="flat", highlightbackground="#74b9ff", activebackground="#74b9ff", borderwidth=4)
    face_button.place(x=60,y=320,width=180,height=80)

    # Select a target button
    target_button = tk.Button(window, text="Select a target", command=select_target, bg="#2d3436", fg="#74b9ff", highlightthickness=4, relief="flat", highlightbackground="#74b9ff", activebackground="#74b9ff", borderwidth=4)
    target_button.place(x=360,y=320,width=180,height=80)

    # FPS limit checkbox
    limit_fps = tk.IntVar()
    fps_checkbox = tk.Checkbutton(window, relief="groove", activebackground="#2d3436", activeforeground="#74b9ff", selectcolor="black", text="Limit FPS to 30", fg="#dfe6e9", borderwidth=0, highlightthickness=0, bg="#2d3436", variable=limit_fps, command=toggle_fps_limit)
    fps_checkbox.place(x=30,y=500,width=240,height=31)
    fps_checkbox.select()

    # Keep frames checkbox
    keep_frames = tk.IntVar()
    frames_checkbox = tk.Checkbutton(window, relief="groove", activebackground="#2d3436", activeforeground="#74b9ff", selectcolor="black", text="Keep frames dir", fg="#dfe6e9", borderwidth=0, highlightthickness=0, bg="#2d3436", variable=keep_frames, command=toggle_keep_frames)
    frames_checkbox.place(x=37,y=450,width=240,height=31)

    # Start button
    start_button = tk.Button(window, text="Start", bg="#f1c40f", relief="flat", borderwidth=0, highlightthickness=0, command=lambda: [save_file(), start()])
    start_button.place(x=240,y=560,width=120,height=49)

    # Status label
    status_label = tk.Label(window, width=580, justify="center", text="Status: waiting for input...", fg="#2ecc71", bg="#2d3436")
    status_label.place(x=10,y=640,width=580,height=30)
    
    window.mainloop()<|MERGE_RESOLUTION|>--- conflicted
+++ resolved
@@ -33,21 +33,15 @@
 parser.add_argument('--keep-fps', help='maintain original fps', dest='keep_fps', action='store_true', default=False)
 parser.add_argument('--gpu', help='use gpu', dest='gpu', action='store_true', default=False)
 parser.add_argument('--keep-frames', help='keep frames directory', dest='keep_frames', action='store_true', default=False)
-<<<<<<< HEAD
 parser.add_argument('--max-memory', help='set max memory', default=16, type=int)
-=======
 parser.add_argument('--cores', help='number of cores to use', dest='cores_count', type=int)
->>>>>>> e4f1d9aa
 
 for name, value in vars(parser.parse_args()).items():
     args[name] = value
 
-<<<<<<< HEAD
-=======
 if not args['cores_count']:
     args['cores_count'] = psutil.cpu_count()-1
 
->>>>>>> e4f1d9aa
 sep = "/"
 if os.name == "nt":
     sep = "\\"
